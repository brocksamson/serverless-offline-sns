import * as AWS from "aws-sdk";
import { ListSubscriptionsResponse, CreateTopicResponse, MessageAttributeMap, ListTopicsResponse } from "aws-sdk/clients/sns.d";
import { ISNSAdapter, IDebug } from "./types";
import * as _ from "lodash";
import { createSnsLambdaEvent, createMessageId } from "./helpers";
import fetch from "node-fetch";

export class SNSAdapter implements ISNSAdapter {
    private sns: AWS.SNS;
    private pluginDebug: IDebug;
    private port: number;
    private server: any;
    private app: any;
    private serviceName: string;
    private stage: string;
    private endpoint: string;
    private adapterEndpoint: string;
    private baseSubscribeEndpoint: string;
    private accountId: string;

    constructor(localPort, remotePort, region, snsEndpoint, debug, app, serviceName, stage, accountId, host, subscribeEndpoint) {
        this.pluginDebug = debug;
        this.app = app;
        this.serviceName = serviceName;
        this.stage = stage;
        this.adapterEndpoint = `http://${host || "127.0.0.1"}:${localPort}`;
        this.baseSubscribeEndpoint = subscribeEndpoint ? `http://${subscribeEndpoint}:${remotePort}` : this.adapterEndpoint;
        this.endpoint = snsEndpoint || `http://127.0.0.1:${localPort}`;
        this.debug("using endpoint: " + this.endpoint);
        this.accountId = accountId;
        if (!AWS.config.credentials) {
            AWS.config.update({
                accessKeyId: "AKID",
                secretAccessKey: "SECRET",
                region,
            });
        }
        this.sns = new AWS.SNS({
            endpoint: this.endpoint,
            region,
        });
    }

    public async listTopics(): Promise<ListTopicsResponse> {
      this.debug("listing topics");
      const req = this.sns.listTopics({});
      this.debug(JSON.stringify(req.httpRequest));

      return await new Promise(res => {
        this.sns.listTopics({}, (err, topics) => {
          if (err) {
            this.debug(err, err.stack);
          } else {
            this.debug(JSON.stringify(topics));
          }
          res(topics);
        });
      });
    }

    public async listSubscriptions(): Promise<ListSubscriptionsResponse> {
        this.debug("listing subs");
        const req = this.sns.listSubscriptions({});
        this.debug(JSON.stringify(req.httpRequest));

        return await new Promise(res => {
            this.sns.listSubscriptions({}, (err, subs) => {
                if (err) {
                    this.debug(err, err.stack);
                } else {
                    this.debug(JSON.stringify(subs));
                }
                res(subs);
            });
        });
    }

    public async unsubscribe(arn) {
        this.debug("unsubscribing: " + arn);
        await new Promise(res => {
            this.sns.unsubscribe({
                SubscriptionArn: arn,
            }, (err, data) => {
                if (err) {
                    this.debug(err, err.stack);
                } else {
                    this.debug("unsubscribed: " + JSON.stringify(data));
                }
                res();
            });
        });
    }

    public async createTopic(topicName) {
        return new Promise(res => this.sns.createTopic({ Name: topicName }, (err, data) => {
            if (err) {
                this.debug(err, err.stack);
            } else {
                this.debug("arn: " + JSON.stringify(data));
            }
            res(data);
        }));
    }

    private sent: (data) => void;
    public Deferred = new Promise(res => this.sent = res);

    public async subscribe(fn, getHandler, arn, snsConfig) {
        arn = this.convertPseudoParams(arn);
        const subscribeEndpoint = this.baseSubscribeEndpoint + "/" + fn.name;
        this.debug("subscribe: " + fn.name + " " + arn);
        this.debug("subscribeEndpoint: " + subscribeEndpoint);
        this.app.post("/" + fn.name, (req, res) => {

            this.debug("calling fn: " + fn.name + " 1");
            const oldEnv = _.extend({}, process.env);
            process.env = _.extend({}, process.env, fn.environment);

            let event = req.body;
            if (req.is("text/plain") && req.get("x-amz-sns-rawdelivery") !== "true") {
                const msg = event.MessageStructure === "json" ? JSON.parse(event.Message).default : event.Message;
                event = createSnsLambdaEvent(event.TopicArn, "EXAMPLE", event.Subject || "", msg, createMessageId(), event.MessageAttributes || {});
            }
<<<<<<< HEAD
            const sendIt = (err, data) => {
                process.env = oldEnv;
                if (err) {
                    res.status(500).send(err);
                    this.sent(err);
                } else {
                    res.send(data);
                    this.sent(data);
=======

            if (req.body.SubscribeURL) {
                this.debug("Visiting subscribe url: " + req.body.SubscribeURL);
                return fetch(req.body.SubscribeURL, {
                    method: "GET",
                    timeout: 0,
                }).then(fetchResponse => this.debug("Subscribed: " + fetchResponse));
            }

            const sendIt = (error, response) => {
                if (error) {
                    res.send(error);
                    process.env = oldEnv;
                    this.sent(error);
                } else {
                    res.send(response);
                    process.env = oldEnv;
                    this.sent(response);
>>>>>>> be4aab2b
                }
            };
            const maybePromise = getHandler()(event, this.createLambdaContext(fn, sendIt), sendIt);
            if (maybePromise && maybePromise.then) {
<<<<<<< HEAD
                maybePromise.then((data) => sendIt(null, data));
                maybePromise.catch((err) => sendIt(err, null));
=======
                maybePromise
                    .then(response => sendIt(null, response))
                    .catch(error => sendIt(error, null));
>>>>>>> be4aab2b
            }
        });
        const params = {
            Protocol: "http",
            TopicArn: arn,
            Endpoint: subscribeEndpoint,
            Attributes: {},
        };

        if (snsConfig.rawMessageDelivery === "true") {
            params.Attributes["RawMessageDelivery"] = "true";
        }
        if (snsConfig.filterPolicy) {
            params.Attributes["FilterPolicy"] = JSON.stringify(snsConfig.filterPolicy);
        }

        await new Promise(res => {
            this.sns.subscribe(params, (err, data) => {
                if (err) {
                    this.debug(err, err.stack);
                } else {
                    this.debug(`successfully subscribed fn "${fn.name}" to topic: "${arn}"`);
                }
                res();
            });
        });
    }

    public convertPseudoParams(topicArn) {
        const awsRegex = /#{AWS::([a-zA-Z]+)}/g;
        return topicArn.replace(awsRegex, this.accountId);
    }

    public async publish(topicArn: string, message: string, type: string = "", messageAttributes: MessageAttributeMap = {}) {
        topicArn = this.convertPseudoParams(topicArn);
        return await new Promise((resolve, reject) => this.sns.publish({
            Message: message,
            MessageStructure: type,
            TopicArn: topicArn,
            MessageAttributes: messageAttributes,
        }, (err, result) => {
            resolve(result);
        }));
    }

    public async publishToTargetArn(targetArn: string, message: string, type: string = "", messageAttributes: MessageAttributeMap = {}) {
        targetArn = this.convertPseudoParams(targetArn);
        return await new Promise((resolve, reject) => this.sns.publish({
            Message: message,
            MessageStructure: type,
            TargetArn: targetArn,
            MessageAttributes: messageAttributes,
        }, (err, result) => {
            resolve(result);
        }));
    }

    public async publishToPhoneNumber(phoneNumber: string, message: string, type: string = "", messageAttributes: MessageAttributeMap = {}) {
        return await new Promise((resolve, reject) => this.sns.publish({
            Message: message,
            MessageStructure: type,
            PhoneNumber: phoneNumber,
            MessageAttributes: messageAttributes,
        }, (err, result) => {
            resolve(result);
        }));
    }

    public debug(msg, stack?: any) {
        this.pluginDebug(msg, "adapter");
    }

    private createLambdaContext(fun, cb?) {
        const functionName = `${this.serviceName}-${this.stage}-${fun.name}`;
        const endTime = new Date().getTime() + (fun.timeout ? fun.timeout * 1000 : 6000);
        const done = typeof cb === "function" ? cb : ((x, y) => x || y); // eslint-disable-line no-extra-parens

        return {
            /* Methods */
            done,
            succeed: res => done(null, res),
            fail: err => done(err, null),
            getRemainingTimeInMillis: () => endTime - new Date().getTime(),

            /* Properties */
            functionName,
            memoryLimitInMB: fun.memorySize || 1536,
            functionVersion: `offline_functionVersion_for_${functionName}`,
            invokedFunctionArn: `offline_invokedFunctionArn_for_${functionName}`,
            awsRequestId: `offline_awsRequestId_${Math.random().toString(10).slice(2)}`,
            logGroupName: `offline_logGroupName_for_${functionName}`,
            logStreamName: `offline_logStreamName_for_${functionName}`,
            identity: {},
            clientContext: {},
        };
    }

}<|MERGE_RESOLUTION|>--- conflicted
+++ resolved
@@ -121,16 +121,6 @@
                 const msg = event.MessageStructure === "json" ? JSON.parse(event.Message).default : event.Message;
                 event = createSnsLambdaEvent(event.TopicArn, "EXAMPLE", event.Subject || "", msg, createMessageId(), event.MessageAttributes || {});
             }
-<<<<<<< HEAD
-            const sendIt = (err, data) => {
-                process.env = oldEnv;
-                if (err) {
-                    res.status(500).send(err);
-                    this.sent(err);
-                } else {
-                    res.send(data);
-                    this.sent(data);
-=======
 
             if (req.body.SubscribeURL) {
                 this.debug("Visiting subscribe url: " + req.body.SubscribeURL);
@@ -141,27 +131,20 @@
             }
 
             const sendIt = (error, response) => {
+                process.env = oldEnv;
                 if (error) {
-                    res.send(error);
-                    process.env = oldEnv;
+                    res.status(500).send(err);
                     this.sent(error);
                 } else {
                     res.send(response);
-                    process.env = oldEnv;
                     this.sent(response);
->>>>>>> be4aab2b
                 }
             };
             const maybePromise = getHandler()(event, this.createLambdaContext(fn, sendIt), sendIt);
             if (maybePromise && maybePromise.then) {
-<<<<<<< HEAD
-                maybePromise.then((data) => sendIt(null, data));
-                maybePromise.catch((err) => sendIt(err, null));
-=======
                 maybePromise
                     .then(response => sendIt(null, response))
                     .catch(error => sendIt(error, null));
->>>>>>> be4aab2b
             }
         });
         const params = {
